use smallvec::SmallVec;
use std::{
    cell::{Cell, Ref, RefCell},
    collections::{hash_map::RawEntryMut, HashMap},
    fmt::{self, Debug},
    hash::{BuildHasher, Hash, Hasher},
    io::{self, Write},
    ptr,
};

/// An index for a NodeData in a NodeCtxt.
#[derive(Clone, Copy, PartialEq, Eq, Hash, Debug)]
<<<<<<< HEAD
struct NodeId(usize);

/// An index for a RegionData in a NodeCtxt.
#[derive(Clone, Copy, PartialEq, Eq, Hash, Debug)]
struct RegionId(usize);

/// An index for a UserData of an input or result port.
#[derive(Clone, Copy, PartialEq, Debug)]
enum UserId {
=======
pub(crate) struct NodeId(usize);

/// An index for a RegionData in a NodeCtxt.
#[derive(Clone, Copy, PartialEq, Eq, Hash, Debug)]
pub(crate) struct RegionId(usize);

/// An index for a UserData of an input or result port.
#[derive(Clone, Copy, PartialEq, Debug)]
pub(crate) enum UserId {
>>>>>>> 7ac35daa
    In { node: NodeId, index: usize },
    Res { region: RegionId, index: usize },
}

impl UserId {
<<<<<<< HEAD
    fn node_id(&self) -> Option<NodeId> {
=======
    pub(crate) fn node_id(&self) -> Option<NodeId> {
>>>>>>> 7ac35daa
        match self {
            &UserId::In { node, .. } => Some(node),
            _ => None,
        }
    }
}

/// An index for an OriginData of an output or argument port.
#[derive(Clone, Copy, PartialEq, Eq, Hash, Debug)]
<<<<<<< HEAD
enum OriginId {
=======
pub(crate) enum OriginId {
>>>>>>> 7ac35daa
    Out { node: NodeId, index: usize },
    Arg { region: RegionId, index: usize },
}

impl OriginId {
<<<<<<< HEAD
    fn node_id(&self) -> Option<NodeId> {
=======
    pub(crate) fn node_id(&self) -> Option<NodeId> {
>>>>>>> 7ac35daa
        match self {
            &OriginId::Out { node, .. } => Some(node),
            _ => None,
        }
    }
}

/// A UserData contains information about an input or result port.
<<<<<<< HEAD
struct UserData {
    origin: Option<OriginId>,
=======
#[derive(Clone, Default, Debug)]
pub(crate) struct UserData {
    origin: Cell<Option<OriginId>>,
>>>>>>> 7ac35daa
    sink: Option<OriginId>,
    prev_user: Cell<Option<UserId>>,
    next_user: Cell<Option<UserId>>,
}

/// An OriginData contains information about an output or argument port.
#[derive(Clone, Default, Debug)]
<<<<<<< HEAD
struct OriginData {
=======
pub(crate) struct OriginData {
>>>>>>> 7ac35daa
    source: Option<UserId>,
    users: Cell<Option<UserIdList>>,
}

/// A linked list of users connected to a common origin.
#[derive(Clone, Copy, PartialEq, Debug)]
<<<<<<< HEAD
struct UserIdList {
=======
pub(crate) struct UserIdList {
>>>>>>> 7ac35daa
    first: UserId,
    last: UserId,
}

#[derive(Clone, Copy, PartialEq, Eq, Hash, Debug)]
pub(crate) enum NodeKind<S> {
    Op(S),
    Apply {
        arg_val_ins: usize,
        arg_st_ins: usize,
        region_val_res: usize,
        region_st_res: usize,
    },
    Gamma {
        val_ins: usize,
        val_outs: usize,
        st_ins: usize,
        st_outs: usize,
    },
    Omega {
        imports: usize,
        exports: usize,
    },
}

<<<<<<< HEAD
struct NodeData<S> {
=======
pub(crate) struct NodeData<S> {
>>>>>>> 7ac35daa
    ins: Vec<UserData>,
    outs: Vec<OriginData>,
    inner_regions: Cell<Option<InnerRegionList>>,
    outer_region: RegionId,
    kind: NodeKind<S>,
}

<<<<<<< HEAD
struct InnerRegionList {
=======
#[derive(Copy, Clone)]
pub(crate) struct InnerRegionList {
>>>>>>> 7ac35daa
    first_region: RegionId,
    last_region: RegionId,
}

<<<<<<< HEAD
struct RegionData {
=======
pub(crate) struct RegionData {
>>>>>>> 7ac35daa
    res: Vec<UserData>,
    args: Vec<OriginData>,
    prev_region: Cell<Option<RegionId>>,
    next_region: Cell<Option<RegionId>>,
}

#[derive(Debug, Copy, Clone, PartialEq, Default)]
pub(crate) struct SigS {
    pub(crate) val_ins: usize,
    pub(crate) val_outs: usize,
    pub(crate) st_ins: usize,
    pub(crate) st_outs: usize,
<<<<<<< HEAD
}

impl SigS {
    fn ins_len(&self) -> usize {
        self.val_ins + self.st_ins
    }

    fn outs_len(&self) -> usize {
=======
}

#[derive(Debug, Copy, Clone, PartialEq, Default)]
pub(crate) struct RegionSigS {
    pub(crate) val_args: usize,
    pub(crate) val_res: usize,
    pub(crate) st_args: usize,
    pub(crate) st_res: usize,
}

impl SigS {
    pub(crate) fn num_input_ports(&self) -> usize {
        self.val_ins + self.st_ins
    }

    pub(crate) fn num_output_ports(&self) -> usize {
>>>>>>> 7ac35daa
        self.val_outs + self.st_outs
    }
}

<<<<<<< HEAD
=======
impl RegionSigS {
    pub(crate) fn num_argument_ports(&self) -> usize {
        self.val_args + self.st_args
    }

    pub(crate) fn num_result_ports(&self) -> usize {
        self.val_res + self.st_res
    }
}

>>>>>>> 7ac35daa
pub(crate) trait Sig {
    fn sig(&self) -> SigS;
}

impl<S: Sig> Sig for NodeData<S> {
    fn sig(&self) -> SigS {
        self.kind.sig()
    }
}

impl<S: Sig> Sig for NodeKind<S> {
    fn sig(&self) -> SigS {
        match self {
            NodeKind::Op(s) => s.sig(),
            &NodeKind::Apply {
                arg_val_ins,
                arg_st_ins,
                region_val_res,
                region_st_res,
            } => SigS {
                val_ins: 1 + arg_val_ins, // function input + argument inputs
                st_ins: arg_st_ins,
                val_outs: region_val_res,
                st_outs: region_st_res,
                ..SigS::default()
            },
            &NodeKind::Gamma {
                val_ins,
                val_outs,
                st_ins,
                st_outs,
            } => {
                SigS {
                    val_ins: 1 + val_ins, // predicate + inputs
                    val_outs,
                    st_ins,
                    st_outs,
                    ..SigS::default()
                }
            }
            &NodeKind::Omega { .. } => SigS::default(),
        }
    }
}

#[derive(PartialEq, Eq, Hash)]
struct NodeTerm<S> {
    region: RegionId,
    kind: NodeKind<S>,
    origins: SmallVec<[OriginId; 4]>,
}

pub(crate) struct NodeCtxt<S> {
    nodes: RefCell<Vec<NodeData<S>>>,
    regions: RefCell<Vec<RegionData>>,
    interned_nodes: RefCell<HashMap<NodeTerm<S>, NodeId>>,
}

impl<S> NodeCtxt<S> {
    pub(crate) fn new() -> NodeCtxt<S>
    where
        S: Eq + Hash,
    {
        NodeCtxt {
            nodes: RefCell::new(vec![]),
            regions: RefCell::new(vec![]),
            interned_nodes: RefCell::default(),
        }
    }

<<<<<<< HEAD
=======
    // FIXME: This doesn't do interning. How could we do it?
    fn create_node(&self, node_kind: NodeKind<S>, outer_region_id: RegionId) -> Node<'_, S>
    where
        S: Sig,
    {
        let node_id;

        {
            let mut nodes = self.nodes.borrow_mut();
            node_id = NodeId(nodes.len());
            nodes.push(NodeData {
                ins: vec![UserData::default(); node_kind.sig().num_input_ports()],
                outs: vec![OriginData::default(); node_kind.sig().num_output_ports()],
                inner_regions: Cell::default(),
                outer_region: outer_region_id,
                kind: node_kind,
            });
        }
        self.node_ref(node_id)
    }

    fn connect_ports(&self, user_id: UserId, origin_id: OriginId) {
        let user_data = self.user_data(user_id);

        assert_eq!(user_data.origin.get(), None);
        assert_eq!(user_data.prev_user.get(), None);
        assert_eq!(user_data.next_user.get(), None);

        user_data.origin.set(Some(origin_id));

        let origin_data = self.origin_data(origin_id);

        let new_user_list = match origin_data.users.get() {
            Some(UserIdList { first, last }) => {
                self.user_data(last).next_user.set(Some(user_id));
                user_data.prev_user.set(Some(last));
                UserIdList {
                    first,
                    last: user_id,
                }
            }
            None => UserIdList {
                first: user_id,
                last: user_id,
            },
        };

        origin_data.users.set(Some(new_user_list));
    }

>>>>>>> 7ac35daa
    pub(crate) fn print(&self, out: &mut dyn Write) -> io::Result<()>
    where
        S: Sig + Debug + Copy,
    {
        writeln!(out, "digraph rvsdg {{")?;
        writeln!(out, "    node [shape=record]")?;
        writeln!(out, "    edge [arrowhead=none]")?;
        for idx in 0..self.nodes.borrow().len() {
            let node = self.node_ref(NodeId(idx));
            let sig = node.kind().sig();

            match *node.kind() {
                NodeKind::Op(ref operation) => {
                    let dot_ins = (0..sig.num_input_ports())
                        .map(|i| format!("<i{0}>{0}", i))
                        .collect::<Vec<_>>()
                        .join("|");
                    let dot_outs = (0..sig.num_output_ports())
                        .map(|i| format!("<o{0}>{0}", i))
                        .collect::<Vec<_>>()
                        .join("|");
                    let mut label_op = String::with_capacity(16);
                    for c in format!("{:?}", operation).chars() {
                        if c == '{' || c == '}' {
                            label_op.push('\\');
                        }
                        label_op.push(c);
                    }
                    let label_value = vec![dot_ins, label_op, dot_outs]
                        .into_iter()
                        .filter(|s| !s.is_empty())
                        .collect::<Vec<_>>()
                        .join("}|{");
                    let label = format!("{{{{{}}}}}", label_value);
                    writeln!(out, r#"    n{} [label="{}"]"#, node.id.0, label)?;
                }
                _ => unimplemented!(),
            }

            for i in 0..sig.val_ins {
                let origin = node.val_in(i).origin();
                match origin.0.origin_id {
                    OriginId::Out {
                        node: origin_node_id,
                        index,
                    } => {
                        let port_origin = index;
                        let port_user = i;
                        writeln!(
                            out,
                            "    n{}:o{} -> n{}:i{} [color=blue]",
                            origin_node_id.0, port_origin, node.id.0, port_user
                        )?;
                    }
                    _ => unimplemented!(),
                }
            }

            for i in 0..sig.st_ins {
                let origin = node.st_in(i).origin();
                match origin.0.origin_id {
                    OriginId::Out {
                        node: origin_node_id,
                        index,
                    } => {
                        let port_origin = index;
                        let port_user = sig.val_ins + i;
                        writeln!(
                            out,
                            "    n{}:o{} -> n{}:i{} [style=dashed, color=red]",
                            origin_node_id.0, port_origin, node.id.0, port_user
                        )?;
                    }
                    _ => unimplemented!(),
                }
            }
        }
        writeln!(out, "}}")
    }

<<<<<<< HEAD
    fn node_data(&self, id: NodeId) -> Ref<NodeData<S>> {
        Ref::map(self.nodes.borrow(), |nodes| &nodes[id.0])
    }

    fn region_data(&self, id: RegionId) -> Ref<RegionData> {
        Ref::map(self.regions.borrow(), |regions| &regions[id.0])
    }

    fn user_data(&self, user_id: UserId) -> Ref<UserData> {
=======
    pub(crate) fn node_data(&self, id: NodeId) -> Ref<NodeData<S>> {
        Ref::map(self.nodes.borrow(), |nodes| &nodes[id.0])
    }

    pub(crate) fn region_data(&self, id: RegionId) -> Ref<RegionData> {
        Ref::map(self.regions.borrow(), |regions| &regions[id.0])
    }

    pub(crate) fn user_data(&self, user_id: UserId) -> Ref<UserData> {
>>>>>>> 7ac35daa
        match user_id {
            UserId::In { node, index } => {
                Ref::map(self.node_data(node), |node_data| &node_data.ins[index])
            }
            UserId::Res { region, index } => Ref::map(self.region_data(region), |region_data| {
                &region_data.res[index]
            }),
        }
    }

<<<<<<< HEAD
    fn origin_data(&self, origin_id: OriginId) -> Ref<OriginData> {
=======
    pub(crate) fn origin_data(&self, origin_id: OriginId) -> Ref<OriginData> {
>>>>>>> 7ac35daa
        match origin_id {
            OriginId::Out { node, index } => {
                Ref::map(self.node_data(node), |node_data| &node_data.outs[index])
            }
            OriginId::Arg { region, index } => Ref::map(self.region_data(region), |region_data| {
                &region_data.args[index]
            }),
        }
    }

    fn compute_node_hash(&self, node_term: &NodeTerm<S>) -> u64
    where
        S: Eq + Hash,
    {
        let mut hasher = self.interned_nodes.borrow().hasher().build_hasher();
        node_term.hash(&mut hasher);
        hasher.finish()
    }

    fn mk_node_with(&self, kind: NodeKind<S>, origins: &[OriginId]) -> NodeId
    where
        S: Sig + Eq + Hash + Clone,
    {
        assert_eq!(kind.sig().num_input_ports(), origins.len());

        let region_id = RegionId(0);

        let create_node = |kind: NodeKind<S>, origins: &[OriginId]| {
            // Node creation works as follows:
            //
            // 1. Create the UserData sequence, whilst linking the user list of each origin.
            // 2. Initialize the OriginData sequence with empty users.
            // 3. Push the new node to the node context and return its id.

            // Input ports are put into this vector so the node creation comes down to just
            // a push into the `self.nodes`.
            let mut new_node_inputs = Vec::<UserData>::with_capacity(kind.sig().num_input_ports());
            let node_id = NodeId(self.nodes.borrow().len());

            for (i, &origin) in origins.iter().enumerate() {
                let new_in_id = UserId::In {
                    node: node_id,
                    index: i,
                };
                let (prev_user, new_user_list) = match self.origin_data(origin).users.get() {
                    Some(UserIdList { first, last }) => {
                        match last {
                            UserId::In { node, index } if node == node_id => {
                                new_node_inputs[index].next_user.set(Some(new_in_id));
                            }
                            _ => {
                                self.user_data(last).next_user.set(Some(new_in_id));
                            }
                        }
                        let new_user_list = UserIdList {
                            first,
                            last: new_in_id,
                        };
                        (Some(last), new_user_list)
                    }
                    None => (
                        None, // No previous user.
                        UserIdList {
                            first: new_in_id,
                            last: new_in_id,
                        },
                    ),
                };
                self.origin_data(origin).users.set(Some(new_user_list));
                new_node_inputs.push(UserData {
<<<<<<< HEAD
                    origin: Some(origin),
=======
                    origin: Cell::new(Some(origin)),
>>>>>>> 7ac35daa
                    sink: None,
                    prev_user: Cell::new(prev_user),
                    next_user: Cell::default(),
                });
            }

            let sig = kind.sig();

            self.nodes.borrow_mut().push(NodeData {
                ins: new_node_inputs,
                outs: vec![OriginData::default(); kind.sig().num_output_ports()],
                inner_regions: Cell::default(),
                // FIXME replace with an argument from mk_node_with.
                outer_region: region_id,
                kind,
            });

            assert_eq!(self.node_data(node_id).ins.len(), sig.num_input_ports());
            assert_eq!(self.node_data(node_id).outs.len(), sig.num_output_ports());

            node_id
        };

        let node_term = NodeTerm {
            region: region_id,
            kind: kind.clone(),
            origins: origins.into(),
        };

        let node_hash = self.compute_node_hash(&node_term);
        let mut interned_nodes = self.interned_nodes.borrow_mut();
        let entry = interned_nodes
            .raw_entry_mut()
            .from_key_hashed_nocheck(node_hash, &node_term);

        match entry {
            RawEntryMut::Occupied(e) => *e.get(),
            RawEntryMut::Vacant(e) => {
                let node_id = create_node(kind, origins);
                e.insert_hashed_nocheck(node_hash, node_term, node_id);
                node_id
            }
        }
    }

<<<<<<< HEAD
=======
    fn mk_region_for_node(&self, node_id: NodeId, region_sig: RegionSigS) -> RegionId {
        unimplemented!()
    }

>>>>>>> 7ac35daa
    pub(crate) fn mk_node(&self, op: S) -> Node<S>
    where
        S: Sig + Eq + Hash + Clone,
    {
        let node_id = self.mk_node_with(NodeKind::Op(op), &[]);
        Node {
            ctxt: self,
            id: node_id,
        }
    }

    pub(crate) fn node_builder(&self, op: S) -> NodeBuilder<S>
    where
        S: Sig,
    {
        NodeBuilder::new(self, NodeKind::Op(op))
    }

<<<<<<< HEAD
    fn node_ref(&self, node_id: NodeId) -> Node<S> {
=======
    pub(crate) fn node_ref(&self, node_id: NodeId) -> Node<S> {
>>>>>>> 7ac35daa
        assert!(node_id.0 < self.nodes.borrow().len());
        Node {
            ctxt: self,
            id: node_id,
        }
    }

<<<<<<< HEAD
    fn user_ref<'g>(&'g self, user_id: UserId) -> User<'g, S> {
=======
    pub(crate) fn user_ref<'g>(&'g self, user_id: UserId) -> User<'g, S> {
>>>>>>> 7ac35daa
        match user_id {
            UserId::In { node, index } => assert!(index < self.node_data(node).ins.len()),
            UserId::Res { region, index } => assert!(index < self.region_data(region).res.len()),
        }

        User {
            ctxt: self,
            user_id,
        }
    }

<<<<<<< HEAD
    fn origin_ref<'g>(&'g self, origin_id: OriginId) -> Origin<'g, S> {
=======
    pub(crate) fn origin_ref<'g>(&'g self, origin_id: OriginId) -> Origin<'g, S> {
>>>>>>> 7ac35daa
        match origin_id {
            OriginId::Out { node, index } => assert!(index < self.node_data(node).outs.len()),
            OriginId::Arg { region, index } => assert!(index < self.region_data(region).args.len()),
        }

        Origin {
            ctxt: self,
            origin_id,
        }
    }
}

impl<S> PartialEq for NodeCtxt<S> {
    fn eq(&self, other: &NodeCtxt<S>) -> bool {
        ptr::eq(self, other)
    }
}

pub(crate) struct NodeBuilder<'g, S> {
    ctxt: &'g NodeCtxt<S>,
    node_kind: NodeKind<S>,
    val_origins: Vec<ValOrigin<'g, S>>,
    st_origins: Vec<StOrigin<'g, S>>,
}

impl<'g, S: Sig> NodeBuilder<'g, S> {
<<<<<<< HEAD
    fn new(ctxt: &'g NodeCtxt<S>, node_kind: NodeKind<S>) -> NodeBuilder<'g, S> {
=======
    pub(crate) fn new(ctxt: &'g NodeCtxt<S>, node_kind: NodeKind<S>) -> NodeBuilder<'g, S> {
>>>>>>> 7ac35daa
        let sig = node_kind.sig();
        NodeBuilder {
            ctxt,
            node_kind,
            val_origins: Vec::with_capacity(sig.val_ins),
            st_origins: Vec::with_capacity(sig.st_ins),
        }
    }

    pub(crate) fn operand(mut self, val_origin: ValOrigin<'g, S>) -> NodeBuilder<'g, S> {
        assert!(self.val_origins.len() < self.node_kind.sig().val_ins);
        self.val_origins.push(val_origin);
        self
    }

    pub(crate) fn operands(mut self, val_origins: &[ValOrigin<'g, S>]) -> NodeBuilder<'g, S>
    where
        S: Clone,
    {
        assert!(self.val_origins.is_empty());
        assert_eq!(self.node_kind.sig().val_ins, val_origins.len());
        self.val_origins.extend(val_origins.iter().cloned());
        self
    }

    pub(crate) fn state(mut self, st_origin: StOrigin<'g, S>) -> NodeBuilder<'g, S> {
        assert!(self.st_origins.len() < self.node_kind.sig().st_ins);
        self.st_origins.push(st_origin);
        self
    }

    pub(crate) fn states(mut self, st_origins: &[StOrigin<'g, S>]) -> NodeBuilder<'g, S>
    where
        S: Clone,
    {
        assert!(self.st_origins.is_empty());
        assert_eq!(self.node_kind.sig().st_ins, st_origins.len());
        self.st_origins.extend(st_origins.iter().cloned());
        self
    }

    pub(crate) fn finish(self) -> Node<'g, S>
    where
        S: Eq + Hash + Clone,
    {
        let sig = self.node_kind.sig();
        assert_eq!(self.val_origins.len(), sig.val_ins);
        assert_eq!(self.st_origins.len(), sig.st_ins);

        let origins: Vec<OriginId> = {
            let val_origins = self.val_origins.iter().map(|val_origin| val_origin.0.id());
            let st_origins = self.st_origins.iter().map(|st_origin| st_origin.0.id());
            val_origins.chain(st_origins).collect()
        };

        assert_eq!(origins.len(), sig.val_ins + sig.st_ins);

        let node_id = self.ctxt.mk_node_with(self.node_kind, &origins);

        Node {
            ctxt: self.ctxt,
            id: node_id,
        }
    }
}

#[derive(Clone, Copy, PartialEq)]
pub(crate) struct Node<'g, S> {
    ctxt: &'g NodeCtxt<S>,
    id: NodeId,
}

impl<'g, S: fmt::Debug> fmt::Debug for Node<'g, S> {
    fn fmt(&self, f: &mut fmt::Formatter) -> fmt::Result {
        write!(f, "{:?}", self.data().kind)
    }
}

impl<'g, S> Node<'g, S> {
<<<<<<< HEAD
    fn data(&self) -> Ref<'g, NodeData<S>> {
=======
    pub(crate) fn data(&self) -> Ref<'g, NodeData<S>> {
>>>>>>> 7ac35daa
        self.ctxt.node_data(self.id)
    }

    pub(crate) fn kind(&self) -> Ref<'g, NodeKind<S>> {
        Ref::map(self.ctxt.node_data(self.id), |node_data| &node_data.kind)
    }
}

impl<'g, S: Sig + Copy> Node<'g, S> {
    pub(crate) fn val_in(&self, port: usize) -> ValUser<'g, S> {
        let sig = self.data().sig();
        assert!(port < sig.val_ins);
        ValUser(self.ctxt.user_ref(UserId::In {
            node: self.id,
            index: port,
        }))
    }

    pub(crate) fn val_out(&self, port: usize) -> ValOrigin<'g, S> {
        let sig = self.data().sig();
        assert!(port < sig.val_outs);
        ValOrigin(self.ctxt.origin_ref(OriginId::Out {
            node: self.id,
            index: port,
        }))
    }

    pub(crate) fn st_in(&self, port: usize) -> StUser<'g, S> {
        let sig = self.data().sig();
        assert!(port < sig.st_ins);
        StUser(self.ctxt.user_ref(UserId::In {
            node: self.id,
            index: sig.val_ins + port,
        }))
    }

    pub(crate) fn st_out(&self, port: usize) -> StOrigin<'g, S> {
        let sig = self.data().sig();
        assert!(port < sig.st_outs);
        StOrigin(self.ctxt.origin_ref(OriginId::Out {
            node: self.id,
            index: sig.val_outs + port,
        }))
    }
}

#[derive(Copy, Clone, PartialEq)]
<<<<<<< HEAD
struct User<'g, S> {
=======
pub(crate) struct User<'g, S> {
>>>>>>> 7ac35daa
    ctxt: &'g NodeCtxt<S>,
    user_id: UserId,
}

impl<'g, S: fmt::Debug> fmt::Debug for User<'g, S> {
    fn fmt(&self, f: &mut fmt::Formatter) -> fmt::Result {
        write!(f, "{:?}", self.user_id)
    }
}

impl<'g, S> User<'g, S> {
<<<<<<< HEAD
    fn id(&self) -> UserId {
        self.user_id
    }

    fn data(&self) -> Ref<'g, UserData> {
        self.ctxt.user_data(self.user_id)
    }

    fn origin(&self) -> Origin<'g, S> {
        let origin_id = self.data().origin.unwrap();
=======
    pub(crate) fn id(&self) -> UserId {
        self.user_id
    }

    pub(crate) fn data(&self) -> Ref<'g, UserData> {
        self.ctxt.user_data(self.user_id)
    }

    pub(crate) fn origin(&self) -> Origin<'g, S> {
        let origin_id = self.data().origin.get().unwrap();
>>>>>>> 7ac35daa
        self.ctxt.origin_ref(origin_id)
    }
}

#[derive(Copy, Clone, PartialEq)]
<<<<<<< HEAD
struct Origin<'g, S> {
=======
pub(crate) struct Origin<'g, S> {
>>>>>>> 7ac35daa
    ctxt: &'g NodeCtxt<S>,
    origin_id: OriginId,
}

impl<'g, S: fmt::Debug> fmt::Debug for Origin<'g, S> {
    fn fmt(&self, f: &mut fmt::Formatter) -> fmt::Result {
        write!(f, "{:?}", self.origin_id)
    }
}

impl<'g, S> Origin<'g, S> {
<<<<<<< HEAD
    fn id(&self) -> OriginId {
        self.origin_id
    }

    fn data(&self) -> Ref<'g, OriginData> {
        self.ctxt.origin_data(self.origin_id)
    }

    fn producer(&self) -> Node<'g, S> {
=======
    pub(crate) fn id(&self) -> OriginId {
        self.origin_id
    }

    pub(crate) fn data(&self) -> Ref<'g, OriginData> {
        self.ctxt.origin_data(self.origin_id)
    }

    pub(crate) fn producer(&self) -> Node<'g, S> {
>>>>>>> 7ac35daa
        match self.origin_id {
            OriginId::Out { node, .. } => self.ctxt.node_ref(node),
            _ => unimplemented!(),
        }
    }

<<<<<<< HEAD
    fn users(&self) -> Users<'g, S> {
=======
    pub(crate) fn users(&self) -> Users<'g, S> {
>>>>>>> 7ac35daa
        let user_ref = |user_id| self.ctxt.user_ref(user_id);
        Users {
            first_and_last: self
                .data()
                .users
                .get()
                .map(|users| (user_ref(users.first), user_ref(users.last))),
        }
    }
}

<<<<<<< HEAD
struct Users<'g, S> {
=======
pub(crate) struct Users<'g, S> {
>>>>>>> 7ac35daa
    first_and_last: Option<(User<'g, S>, User<'g, S>)>,
}

impl<'g, S> Iterator for Users<'g, S> {
    type Item = User<'g, S>;

    fn next(&mut self) -> Option<Self::Item> {
        match self.first_and_last.take() {
            Some((first, last)) => {
                if first.id() != last.id() {
                    if let Some(next_user) = first.data().next_user.get() {
                        self.first_and_last = Some((first.ctxt.user_ref(next_user), last));
                    }
                }
                Some(first)
            }
            None => None,
        }
    }
}

impl<'g, S> DoubleEndedIterator for Users<'g, S> {
    fn next_back(&mut self) -> Option<Self::Item> {
        match self.first_and_last.take() {
            Some((first, last)) => {
                if first.id() != last.id() {
                    if let Some(prev_user) = last.data().prev_user.get() {
                        self.first_and_last = Some((first, last.ctxt.user_ref(prev_user)));
                    }
                }
                Some(last)
            }
            None => None,
        }
    }
}

#[derive(Copy, Clone, PartialEq, Debug)]
pub(crate) struct ValUser<'g, S>(User<'g, S>);

impl<'g, S> ValUser<'g, S> {
<<<<<<< HEAD
=======
    fn id(&self) -> UserId {
        self.0.id()
    }

    fn connect(&self, val_origin: ValOrigin<'g, S>) {
        assert!(self.0.ctxt == val_origin.0.ctxt);
        self.0.ctxt.connect_ports(self.id(), val_origin.id());
    }

>>>>>>> 7ac35daa
    pub(crate) fn origin(&self) -> ValOrigin<'g, S> {
        ValOrigin(self.0.origin())
    }
}

#[derive(Copy, Clone, PartialEq, Debug)]
pub(crate) struct StUser<'g, S>(User<'g, S>);

impl<'g, S> StUser<'g, S> {
<<<<<<< HEAD
=======
    fn id(&self) -> UserId {
        self.0.id()
    }

    fn connect(&self, st_origin: StOrigin<'g, S>) {
        assert!(self.0.ctxt == st_origin.0.ctxt);
        self.0.ctxt.connect_ports(self.id(), st_origin.id());
    }

>>>>>>> 7ac35daa
    pub(crate) fn origin(&self) -> StOrigin<'g, S> {
        StOrigin(self.0.origin())
    }
}

#[derive(Copy, Clone, PartialEq, Debug)]
pub(crate) struct ValOrigin<'g, S>(Origin<'g, S>);

impl<'g, S> ValOrigin<'g, S> {
<<<<<<< HEAD
    fn users(&self) -> impl DoubleEndedIterator<Item = ValUser<'g, S>> {
=======
    fn id(&self) -> OriginId {
        self.0.id()
    }

    fn connect(&self, val_user: ValUser<'g, S>) {
        assert!(self.0.ctxt == val_user.0.ctxt);
        self.0.ctxt.connect_ports(val_user.id(), self.id());
    }

    pub(crate) fn users(&self) -> impl DoubleEndedIterator<Item = ValUser<'g, S>> {
>>>>>>> 7ac35daa
        self.0.users().map(ValUser)
    }

    pub(crate) fn producer(&self) -> Node<'g, S> {
        self.0.producer()
    }
}

#[derive(Copy, Clone, PartialEq, Debug)]
pub(crate) struct StOrigin<'g, S>(Origin<'g, S>);

impl<'g, S> StOrigin<'g, S> {
<<<<<<< HEAD
    fn users(&self) -> impl DoubleEndedIterator<Item = StUser<'g, S>> {
=======
    fn id(&self) -> OriginId {
        self.0.id()
    }

    fn connect(&self, st_user: StUser<'g, S>) {
        assert!(self.0.ctxt == st_user.0.ctxt);
        self.0.ctxt.connect_ports(st_user.id(), self.id());
    }

    pub(crate) fn users(&self) -> impl DoubleEndedIterator<Item = StUser<'g, S>> {
>>>>>>> 7ac35daa
        self.0.users().map(StUser)
    }

    pub(crate) fn producer(&self) -> Node<'g, S> {
        self.0.producer()
    }
}

#[cfg(test)]
mod test {
    use super::{NodeCtxt, NodeKind, OriginId, RegionId, RegionSigS, Sig, SigS};

    #[derive(Clone, Copy, PartialEq, Eq, Hash, Debug)]
    enum TestData {
        Lit(u32),
        Neg,
        St,
        BinAdd,
        BinSub,
        LoadOffset,
        Load,
        Store,
        OpA,
        OpB,
        OpC,
    }

    impl Sig for TestData {
        fn sig(&self) -> SigS {
            match self {
                TestData::Lit(..) => SigS {
                    val_outs: 1,
                    ..SigS::default()
                },
                TestData::Neg | TestData::OpA | TestData::OpB | TestData::OpC => SigS {
                    val_ins: 1,
                    val_outs: 1,
                    ..SigS::default()
                },
                TestData::St => SigS {
                    st_outs: 1,
                    ..SigS::default()
                },
                TestData::BinAdd | TestData::BinSub => SigS {
                    val_ins: 2,
                    val_outs: 1,
                    ..SigS::default()
                },
                TestData::LoadOffset => SigS {
                    val_ins: 2,
                    val_outs: 1,
                    st_ins: 1,
                    st_outs: 1,
                    ..SigS::default()
                },
                TestData::Load => SigS {
                    val_ins: 1,
                    val_outs: 1,
                    st_ins: 1,
                    st_outs: 0,
                    ..SigS::default()
                },
                TestData::Store => SigS {
                    val_ins: 2,
                    val_outs: 0,
                    st_ins: 1,
                    st_outs: 1,
                    ..SigS::default()
                },
            }
        }
    }

    #[test]
    fn create_single_node() {
        let ncx = NodeCtxt::new();
        let n0 = ncx.mk_node_with(NodeKind::Op(TestData::Lit(0)), &[]);
        assert_eq!(0, ncx.node_data(n0).ins.len());
        assert_eq!(1, ncx.node_data(n0).outs.len());
    }

    #[test]
    fn create_node_with_an_input() {
        let ncx = NodeCtxt::new();
        let n0 = ncx.mk_node_with(NodeKind::Op(TestData::Lit(0)), &[]);
        let n1 = ncx.mk_node_with(
            NodeKind::Op(TestData::Neg),
            &[OriginId::Out { node: n0, index: 0 }],
        );

<<<<<<< HEAD
        assert_eq!(Some(n0), ncx.node_data(n1).ins[0].origin.unwrap().node_id());
=======
        assert_eq!(
            Some(n0),
            ncx.node_data(n1).ins[0].origin.get().unwrap().node_id()
        );
>>>>>>> 7ac35daa
    }

    #[test]
    fn create_node_with_an_input_using_builder() {
        let ncx = NodeCtxt::new();

        let n0 = ncx.mk_node(TestData::Lit(0));
        let n1 = ncx
            .node_builder(TestData::Neg)
            .operand(n0.val_out(0))
            .finish();

<<<<<<< HEAD
        assert_eq!(Some(n0.id), n1.data().ins[0].origin.unwrap().node_id());
=======
        assert_eq!(
            Some(n0.id),
            n1.data().ins[0].origin.get().unwrap().node_id()
        );
>>>>>>> 7ac35daa
        assert_eq!(n0.val_out(0), n1.val_in(0).origin());
    }

    #[test]
    fn create_node_with_input_ports() {
        let ncx = NodeCtxt::new();

        let n0 = ncx.mk_node_with(NodeKind::Op(TestData::Lit(2)), &[]);

        assert_eq!(0, ncx.node_data(n0).ins.len());
        assert_eq!(1, ncx.node_data(n0).outs.len());

        let n1 = ncx.mk_node_with(NodeKind::Op(TestData::Lit(3)), &[]);

        assert_eq!(0, ncx.node_data(n1).ins.len());
        assert_eq!(1, ncx.node_data(n1).outs.len());

        let n2 = ncx.mk_node_with(
            NodeKind::Op(TestData::BinAdd),
            &[
                OriginId::Out { node: n0, index: 0 },
                OriginId::Out { node: n1, index: 0 },
            ],
        );

        assert_eq!(2, ncx.node_data(n2).ins.len());
        assert_eq!(1, ncx.node_data(n2).outs.len());

        assert_eq!(
            Some(n2),
            ncx.node_data(n0).outs[0]
                .users
                .get()
                .unwrap()
                .first
                .node_id()
        );
        assert_eq!(
            Some(n2),
            ncx.node_data(n0).outs[0]
                .users
                .get()
                .unwrap()
                .last
                .node_id()
        );
        assert_eq!(
            Some(n2),
            ncx.node_data(n1).outs[0]
                .users
                .get()
                .unwrap()
                .first
                .node_id()
        );
        assert_eq!(
            Some(n2),
            ncx.node_data(n1).outs[0]
                .users
                .get()
                .unwrap()
                .last
                .node_id()
        );
    }

    #[test]
    fn create_node_operands_and_states_using_builder_single() {
        let ncx = NodeCtxt::new();

        let n0 = ncx.mk_node(TestData::Lit(2));
        let n1 = ncx.mk_node(TestData::Lit(3));
        let n2 = ncx.mk_node(TestData::St);

        let n3 = ncx
            .node_builder(TestData::LoadOffset)
            .operand(n0.val_out(0))
            .operand(n1.val_out(0))
            .state(n2.st_out(0))
            .finish();

        assert_eq!(n0.val_out(0), n3.val_in(0).origin());
        assert_eq!(n1.val_out(0), n3.val_in(1).origin());
        assert_eq!(n2.st_out(0), n3.st_in(0).origin());
    }

    #[test]
    fn create_node_operands_and_states_using_builder_slice() {
        let ncx = NodeCtxt::new();

        let n0 = ncx.mk_node(TestData::Lit(2));
        let n1 = ncx.mk_node(TestData::Lit(3));
        let n2 = ncx.mk_node(TestData::St);

        let n3 = ncx
            .node_builder(TestData::LoadOffset)
            .operands(&[n0.val_out(0), n1.val_out(0)])
            .states(&[n2.st_out(0)])
            .finish();

        assert_eq!(n0.val_out(0), n3.val_in(0).origin());
        assert_eq!(n1.val_out(0), n3.val_in(1).origin());
        assert_eq!(n2.st_out(0), n3.st_in(0).origin());
    }

    #[test]
    fn users_iterator() {
        // TODO: state port users
        let ncx = NodeCtxt::new();

        let n0 = ncx.mk_node(TestData::Lit(0));

        let n1 = ncx
            .node_builder(TestData::OpA)
            .operand(n0.val_out(0))
            .finish();

        let n2 = ncx
            .node_builder(TestData::OpB)
            .operand(n0.val_out(0))
            .finish();

        let n3 = ncx
            .node_builder(TestData::OpC)
            .operand(n0.val_out(0))
            .finish();

        let mut users = n0.val_out(0).users();

        assert_eq!(Some(n1.val_in(0)), users.next());
        assert_eq!(Some(n2.val_in(0)), users.next());
        assert_eq!(Some(n3.val_in(0)), users.next());
        assert_eq!(None, users.next());
    }

    #[test]
    fn users_double_ended_iterator() {
        // TODO: state port users
        let ncx = NodeCtxt::new();

        let n0 = ncx.mk_node(TestData::Lit(0));

        let n1 = ncx
            .node_builder(TestData::OpA)
            .operand(n0.val_out(0))
            .finish();

        let n2 = ncx
            .node_builder(TestData::OpB)
            .operand(n0.val_out(0))
            .finish();

        let n3 = ncx
            .node_builder(TestData::OpC)
            .operand(n0.val_out(0))
            .finish();

        let mut users = n0.val_out(0).users();

        assert_eq!(Some(n1.val_in(0)), users.next());
        assert_eq!(Some(n3.val_in(0)), users.next_back());
        assert_eq!(Some(n2.val_in(0)), users.next_back());
        assert_eq!(None, users.next());
        assert_eq!(None, users.next_back());
    }

    #[test]
    fn reuse_existing_eq_nodes_at_creation() {
        let ncx = NodeCtxt::new();

        let n0 = ncx.mk_node(TestData::Lit(2));
        let n1 = ncx.mk_node(TestData::Lit(3));
        let n2 = ncx.mk_node(TestData::Lit(2));

        assert_eq!(n0.id, n2.id);
        assert_ne!(n0.id, n1.id);
        assert_ne!(n1.id, n2.id);

        let n3 = ncx
            .node_builder(TestData::BinAdd)
            .operand(n0.val_out(0))
            .operand(n1.val_out(0))
            .finish();

        let n4 = ncx
            .node_builder(TestData::BinAdd)
            .operand(n0.val_out(0))
            .operand(n2.val_out(0))
            .finish();

        let n5 = ncx
            .node_builder(TestData::BinAdd)
            .operand(n2.val_out(0))
            .operand(n1.val_out(0))
            .finish();

        assert_ne!(n3.id, n4.id);
        assert_ne!(n4.id, n5.id);
        assert_eq!(n3.id, n5.id);
    }

    #[test]
    fn printing_load_store_nodes() {
        let ncx = NodeCtxt::new();

        let n_x = ncx.mk_node(TestData::Lit(100));
        let n_y = ncx.mk_node(TestData::Lit(104));
        let n_4 = ncx.mk_node(TestData::Lit(4));
        let n_5 = ncx.mk_node(TestData::Lit(5));
        let n_s = ncx.mk_node(TestData::St);

        let n_l1 = ncx
            .node_builder(TestData::Load)
            .operand(n_x.val_out(0))
            .state(n_s.st_out(0))
            .finish();

        let n_add_4 = ncx
            .node_builder(TestData::BinAdd)
            .operand(n_l1.val_out(0))
            .operand(n_4.val_out(0))
            .finish();

        let n_store1 = ncx
            .node_builder(TestData::Store)
            .operand(n_x.val_out(0))
            .operand(n_add_4.val_out(0))
            .state(n_s.st_out(0))
            .finish();

        let n_l2 = ncx
            .node_builder(TestData::Load)
            .operand(n_y.val_out(0))
            .state(n_store1.st_out(0))
            .finish();

        let n_add_5 = ncx
            .node_builder(TestData::BinAdd)
            .operand(n_l2.val_out(0))
            .operand(n_5.val_out(0))
            .finish();

        let _ = ncx
            .node_builder(TestData::Store)
            .operand(n_y.val_out(0))
            .operand(n_add_5.val_out(0))
            .state(n_store1.st_out(0))
            .finish();

        let mut buffer = Vec::new();
        ncx.print(&mut buffer).unwrap();
        let content = String::from_utf8(buffer).unwrap();
        assert_eq!(
            content,
            r#"digraph rvsdg {
    node [shape=record]
    edge [arrowhead=none]
    n0 [label="{{Lit(100)}|{<o0>0}}"]
    n1 [label="{{Lit(104)}|{<o0>0}}"]
    n2 [label="{{Lit(4)}|{<o0>0}}"]
    n3 [label="{{Lit(5)}|{<o0>0}}"]
    n4 [label="{{St}|{<o0>0}}"]
    n5 [label="{{<i0>0|<i1>1}|{Load}|{<o0>0}}"]
    n0:o0 -> n5:i0 [color=blue]
    n4:o0 -> n5:i1 [style=dashed, color=red]
    n6 [label="{{<i0>0|<i1>1}|{BinAdd}|{<o0>0}}"]
    n5:o0 -> n6:i0 [color=blue]
    n2:o0 -> n6:i1 [color=blue]
    n7 [label="{{<i0>0|<i1>1|<i2>2}|{Store}|{<o0>0}}"]
    n0:o0 -> n7:i0 [color=blue]
    n6:o0 -> n7:i1 [color=blue]
    n4:o0 -> n7:i2 [style=dashed, color=red]
    n8 [label="{{<i0>0|<i1>1}|{Load}|{<o0>0}}"]
    n1:o0 -> n8:i0 [color=blue]
    n7:o0 -> n8:i1 [style=dashed, color=red]
    n9 [label="{{<i0>0|<i1>1}|{BinAdd}|{<o0>0}}"]
    n8:o0 -> n9:i0 [color=blue]
    n3:o0 -> n9:i1 [color=blue]
    n10 [label="{{<i0>0|<i1>1|<i2>2}|{Store}|{<o0>0}}"]
    n1:o0 -> n10:i0 [color=blue]
    n9:o0 -> n10:i1 [color=blue]
    n7:o0 -> n10:i2 [style=dashed, color=red]
}
"#
        );
    }

    #[test]
    fn manually_connecting_ports() {
        let ncx = NodeCtxt::new();

        let lit_a = ncx.create_node(NodeKind::Op(TestData::Lit(2)), RegionId(0));
        let lit_b = ncx.create_node(NodeKind::Op(TestData::Lit(3)), RegionId(0));
        let add = ncx.create_node(NodeKind::Op(TestData::BinAdd), RegionId(0));

        add.val_in(0).connect(lit_a.val_out(0));
        add.val_in(1).connect(lit_b.val_out(0));

        let mut users = lit_a.val_out(0).users();

        assert_eq!(Some(add.val_in(0)), users.next());
        assert_eq!(None, users.next());

        let mut users = lit_b.val_out(0).users();

        assert_eq!(Some(add.val_in(1)), users.next());
        assert_eq!(None, users.next());
    }

    #[test]
    #[should_panic]
    fn regions() {
        let ncx = NodeCtxt::<TestData>::new();

        let omega_id = ncx.mk_node_with(
            NodeKind::Omega {
                imports: 1,
                exports: 1,
            },
            &[],
        );

        let r0_id = ncx.mk_region_for_node(
            omega_id,
            RegionSigS {
                val_args: 2,
                val_res: 1,
                ..RegionSigS::default()
            },
        );
    }
}<|MERGE_RESOLUTION|>--- conflicted
+++ resolved
@@ -10,17 +10,6 @@
 
 /// An index for a NodeData in a NodeCtxt.
 #[derive(Clone, Copy, PartialEq, Eq, Hash, Debug)]
-<<<<<<< HEAD
-struct NodeId(usize);
-
-/// An index for a RegionData in a NodeCtxt.
-#[derive(Clone, Copy, PartialEq, Eq, Hash, Debug)]
-struct RegionId(usize);
-
-/// An index for a UserData of an input or result port.
-#[derive(Clone, Copy, PartialEq, Debug)]
-enum UserId {
-=======
 pub(crate) struct NodeId(usize);
 
 /// An index for a RegionData in a NodeCtxt.
@@ -30,17 +19,12 @@
 /// An index for a UserData of an input or result port.
 #[derive(Clone, Copy, PartialEq, Debug)]
 pub(crate) enum UserId {
->>>>>>> 7ac35daa
     In { node: NodeId, index: usize },
     Res { region: RegionId, index: usize },
 }
 
 impl UserId {
-<<<<<<< HEAD
-    fn node_id(&self) -> Option<NodeId> {
-=======
     pub(crate) fn node_id(&self) -> Option<NodeId> {
->>>>>>> 7ac35daa
         match self {
             &UserId::In { node, .. } => Some(node),
             _ => None,
@@ -50,21 +34,13 @@
 
 /// An index for an OriginData of an output or argument port.
 #[derive(Clone, Copy, PartialEq, Eq, Hash, Debug)]
-<<<<<<< HEAD
-enum OriginId {
-=======
 pub(crate) enum OriginId {
->>>>>>> 7ac35daa
     Out { node: NodeId, index: usize },
     Arg { region: RegionId, index: usize },
 }
 
 impl OriginId {
-<<<<<<< HEAD
-    fn node_id(&self) -> Option<NodeId> {
-=======
     pub(crate) fn node_id(&self) -> Option<NodeId> {
->>>>>>> 7ac35daa
         match self {
             &OriginId::Out { node, .. } => Some(node),
             _ => None,
@@ -73,14 +49,9 @@
 }
 
 /// A UserData contains information about an input or result port.
-<<<<<<< HEAD
-struct UserData {
-    origin: Option<OriginId>,
-=======
 #[derive(Clone, Default, Debug)]
 pub(crate) struct UserData {
     origin: Cell<Option<OriginId>>,
->>>>>>> 7ac35daa
     sink: Option<OriginId>,
     prev_user: Cell<Option<UserId>>,
     next_user: Cell<Option<UserId>>,
@@ -88,22 +59,14 @@
 
 /// An OriginData contains information about an output or argument port.
 #[derive(Clone, Default, Debug)]
-<<<<<<< HEAD
-struct OriginData {
-=======
 pub(crate) struct OriginData {
->>>>>>> 7ac35daa
     source: Option<UserId>,
     users: Cell<Option<UserIdList>>,
 }
 
 /// A linked list of users connected to a common origin.
 #[derive(Clone, Copy, PartialEq, Debug)]
-<<<<<<< HEAD
-struct UserIdList {
-=======
 pub(crate) struct UserIdList {
->>>>>>> 7ac35daa
     first: UserId,
     last: UserId,
 }
@@ -129,11 +92,7 @@
     },
 }
 
-<<<<<<< HEAD
-struct NodeData<S> {
-=======
 pub(crate) struct NodeData<S> {
->>>>>>> 7ac35daa
     ins: Vec<UserData>,
     outs: Vec<OriginData>,
     inner_regions: Cell<Option<InnerRegionList>>,
@@ -141,21 +100,13 @@
     kind: NodeKind<S>,
 }
 
-<<<<<<< HEAD
-struct InnerRegionList {
-=======
 #[derive(Copy, Clone)]
 pub(crate) struct InnerRegionList {
->>>>>>> 7ac35daa
     first_region: RegionId,
     last_region: RegionId,
 }
 
-<<<<<<< HEAD
-struct RegionData {
-=======
 pub(crate) struct RegionData {
->>>>>>> 7ac35daa
     res: Vec<UserData>,
     args: Vec<OriginData>,
     prev_region: Cell<Option<RegionId>>,
@@ -168,16 +119,6 @@
     pub(crate) val_outs: usize,
     pub(crate) st_ins: usize,
     pub(crate) st_outs: usize,
-<<<<<<< HEAD
-}
-
-impl SigS {
-    fn ins_len(&self) -> usize {
-        self.val_ins + self.st_ins
-    }
-
-    fn outs_len(&self) -> usize {
-=======
 }
 
 #[derive(Debug, Copy, Clone, PartialEq, Default)]
@@ -194,13 +135,10 @@
     }
 
     pub(crate) fn num_output_ports(&self) -> usize {
->>>>>>> 7ac35daa
         self.val_outs + self.st_outs
     }
 }
 
-<<<<<<< HEAD
-=======
 impl RegionSigS {
     pub(crate) fn num_argument_ports(&self) -> usize {
         self.val_args + self.st_args
@@ -211,7 +149,6 @@
     }
 }
 
->>>>>>> 7ac35daa
 pub(crate) trait Sig {
     fn sig(&self) -> SigS;
 }
@@ -282,8 +219,6 @@
         }
     }
 
-<<<<<<< HEAD
-=======
     // FIXME: This doesn't do interning. How could we do it?
     fn create_node(&self, node_kind: NodeKind<S>, outer_region_id: RegionId) -> Node<'_, S>
     where
@@ -334,7 +269,6 @@
         origin_data.users.set(Some(new_user_list));
     }
 
->>>>>>> 7ac35daa
     pub(crate) fn print(&self, out: &mut dyn Write) -> io::Result<()>
     where
         S: Sig + Debug + Copy,
@@ -415,17 +349,6 @@
         writeln!(out, "}}")
     }
 
-<<<<<<< HEAD
-    fn node_data(&self, id: NodeId) -> Ref<NodeData<S>> {
-        Ref::map(self.nodes.borrow(), |nodes| &nodes[id.0])
-    }
-
-    fn region_data(&self, id: RegionId) -> Ref<RegionData> {
-        Ref::map(self.regions.borrow(), |regions| &regions[id.0])
-    }
-
-    fn user_data(&self, user_id: UserId) -> Ref<UserData> {
-=======
     pub(crate) fn node_data(&self, id: NodeId) -> Ref<NodeData<S>> {
         Ref::map(self.nodes.borrow(), |nodes| &nodes[id.0])
     }
@@ -435,7 +358,6 @@
     }
 
     pub(crate) fn user_data(&self, user_id: UserId) -> Ref<UserData> {
->>>>>>> 7ac35daa
         match user_id {
             UserId::In { node, index } => {
                 Ref::map(self.node_data(node), |node_data| &node_data.ins[index])
@@ -446,11 +368,7 @@
         }
     }
 
-<<<<<<< HEAD
-    fn origin_data(&self, origin_id: OriginId) -> Ref<OriginData> {
-=======
     pub(crate) fn origin_data(&self, origin_id: OriginId) -> Ref<OriginData> {
->>>>>>> 7ac35daa
         match origin_id {
             OriginId::Out { node, index } => {
                 Ref::map(self.node_data(node), |node_data| &node_data.outs[index])
@@ -521,11 +439,7 @@
                 };
                 self.origin_data(origin).users.set(Some(new_user_list));
                 new_node_inputs.push(UserData {
-<<<<<<< HEAD
-                    origin: Some(origin),
-=======
                     origin: Cell::new(Some(origin)),
->>>>>>> 7ac35daa
                     sink: None,
                     prev_user: Cell::new(prev_user),
                     next_user: Cell::default(),
@@ -571,13 +485,10 @@
         }
     }
 
-<<<<<<< HEAD
-=======
     fn mk_region_for_node(&self, node_id: NodeId, region_sig: RegionSigS) -> RegionId {
         unimplemented!()
     }
 
->>>>>>> 7ac35daa
     pub(crate) fn mk_node(&self, op: S) -> Node<S>
     where
         S: Sig + Eq + Hash + Clone,
@@ -596,11 +507,7 @@
         NodeBuilder::new(self, NodeKind::Op(op))
     }
 
-<<<<<<< HEAD
-    fn node_ref(&self, node_id: NodeId) -> Node<S> {
-=======
     pub(crate) fn node_ref(&self, node_id: NodeId) -> Node<S> {
->>>>>>> 7ac35daa
         assert!(node_id.0 < self.nodes.borrow().len());
         Node {
             ctxt: self,
@@ -608,11 +515,7 @@
         }
     }
 
-<<<<<<< HEAD
-    fn user_ref<'g>(&'g self, user_id: UserId) -> User<'g, S> {
-=======
     pub(crate) fn user_ref<'g>(&'g self, user_id: UserId) -> User<'g, S> {
->>>>>>> 7ac35daa
         match user_id {
             UserId::In { node, index } => assert!(index < self.node_data(node).ins.len()),
             UserId::Res { region, index } => assert!(index < self.region_data(region).res.len()),
@@ -624,11 +527,7 @@
         }
     }
 
-<<<<<<< HEAD
-    fn origin_ref<'g>(&'g self, origin_id: OriginId) -> Origin<'g, S> {
-=======
     pub(crate) fn origin_ref<'g>(&'g self, origin_id: OriginId) -> Origin<'g, S> {
->>>>>>> 7ac35daa
         match origin_id {
             OriginId::Out { node, index } => assert!(index < self.node_data(node).outs.len()),
             OriginId::Arg { region, index } => assert!(index < self.region_data(region).args.len()),
@@ -655,11 +554,7 @@
 }
 
 impl<'g, S: Sig> NodeBuilder<'g, S> {
-<<<<<<< HEAD
-    fn new(ctxt: &'g NodeCtxt<S>, node_kind: NodeKind<S>) -> NodeBuilder<'g, S> {
-=======
     pub(crate) fn new(ctxt: &'g NodeCtxt<S>, node_kind: NodeKind<S>) -> NodeBuilder<'g, S> {
->>>>>>> 7ac35daa
         let sig = node_kind.sig();
         NodeBuilder {
             ctxt,
@@ -739,11 +634,7 @@
 }
 
 impl<'g, S> Node<'g, S> {
-<<<<<<< HEAD
-    fn data(&self) -> Ref<'g, NodeData<S>> {
-=======
     pub(crate) fn data(&self) -> Ref<'g, NodeData<S>> {
->>>>>>> 7ac35daa
         self.ctxt.node_data(self.id)
     }
 
@@ -791,11 +682,7 @@
 }
 
 #[derive(Copy, Clone, PartialEq)]
-<<<<<<< HEAD
-struct User<'g, S> {
-=======
 pub(crate) struct User<'g, S> {
->>>>>>> 7ac35daa
     ctxt: &'g NodeCtxt<S>,
     user_id: UserId,
 }
@@ -807,18 +694,6 @@
 }
 
 impl<'g, S> User<'g, S> {
-<<<<<<< HEAD
-    fn id(&self) -> UserId {
-        self.user_id
-    }
-
-    fn data(&self) -> Ref<'g, UserData> {
-        self.ctxt.user_data(self.user_id)
-    }
-
-    fn origin(&self) -> Origin<'g, S> {
-        let origin_id = self.data().origin.unwrap();
-=======
     pub(crate) fn id(&self) -> UserId {
         self.user_id
     }
@@ -829,17 +704,12 @@
 
     pub(crate) fn origin(&self) -> Origin<'g, S> {
         let origin_id = self.data().origin.get().unwrap();
->>>>>>> 7ac35daa
         self.ctxt.origin_ref(origin_id)
     }
 }
 
 #[derive(Copy, Clone, PartialEq)]
-<<<<<<< HEAD
-struct Origin<'g, S> {
-=======
 pub(crate) struct Origin<'g, S> {
->>>>>>> 7ac35daa
     ctxt: &'g NodeCtxt<S>,
     origin_id: OriginId,
 }
@@ -851,17 +721,6 @@
 }
 
 impl<'g, S> Origin<'g, S> {
-<<<<<<< HEAD
-    fn id(&self) -> OriginId {
-        self.origin_id
-    }
-
-    fn data(&self) -> Ref<'g, OriginData> {
-        self.ctxt.origin_data(self.origin_id)
-    }
-
-    fn producer(&self) -> Node<'g, S> {
-=======
     pub(crate) fn id(&self) -> OriginId {
         self.origin_id
     }
@@ -871,18 +730,13 @@
     }
 
     pub(crate) fn producer(&self) -> Node<'g, S> {
->>>>>>> 7ac35daa
         match self.origin_id {
             OriginId::Out { node, .. } => self.ctxt.node_ref(node),
             _ => unimplemented!(),
         }
     }
 
-<<<<<<< HEAD
-    fn users(&self) -> Users<'g, S> {
-=======
     pub(crate) fn users(&self) -> Users<'g, S> {
->>>>>>> 7ac35daa
         let user_ref = |user_id| self.ctxt.user_ref(user_id);
         Users {
             first_and_last: self
@@ -894,11 +748,7 @@
     }
 }
 
-<<<<<<< HEAD
-struct Users<'g, S> {
-=======
 pub(crate) struct Users<'g, S> {
->>>>>>> 7ac35daa
     first_and_last: Option<(User<'g, S>, User<'g, S>)>,
 }
 
@@ -940,8 +790,6 @@
 pub(crate) struct ValUser<'g, S>(User<'g, S>);
 
 impl<'g, S> ValUser<'g, S> {
-<<<<<<< HEAD
-=======
     fn id(&self) -> UserId {
         self.0.id()
     }
@@ -951,7 +799,6 @@
         self.0.ctxt.connect_ports(self.id(), val_origin.id());
     }
 
->>>>>>> 7ac35daa
     pub(crate) fn origin(&self) -> ValOrigin<'g, S> {
         ValOrigin(self.0.origin())
     }
@@ -961,8 +808,6 @@
 pub(crate) struct StUser<'g, S>(User<'g, S>);
 
 impl<'g, S> StUser<'g, S> {
-<<<<<<< HEAD
-=======
     fn id(&self) -> UserId {
         self.0.id()
     }
@@ -972,7 +817,6 @@
         self.0.ctxt.connect_ports(self.id(), st_origin.id());
     }
 
->>>>>>> 7ac35daa
     pub(crate) fn origin(&self) -> StOrigin<'g, S> {
         StOrigin(self.0.origin())
     }
@@ -982,9 +826,6 @@
 pub(crate) struct ValOrigin<'g, S>(Origin<'g, S>);
 
 impl<'g, S> ValOrigin<'g, S> {
-<<<<<<< HEAD
-    fn users(&self) -> impl DoubleEndedIterator<Item = ValUser<'g, S>> {
-=======
     fn id(&self) -> OriginId {
         self.0.id()
     }
@@ -995,7 +836,6 @@
     }
 
     pub(crate) fn users(&self) -> impl DoubleEndedIterator<Item = ValUser<'g, S>> {
->>>>>>> 7ac35daa
         self.0.users().map(ValUser)
     }
 
@@ -1008,9 +848,6 @@
 pub(crate) struct StOrigin<'g, S>(Origin<'g, S>);
 
 impl<'g, S> StOrigin<'g, S> {
-<<<<<<< HEAD
-    fn users(&self) -> impl DoubleEndedIterator<Item = StUser<'g, S>> {
-=======
     fn id(&self) -> OriginId {
         self.0.id()
     }
@@ -1021,7 +858,6 @@
     }
 
     pub(crate) fn users(&self) -> impl DoubleEndedIterator<Item = StUser<'g, S>> {
->>>>>>> 7ac35daa
         self.0.users().map(StUser)
     }
 
@@ -1112,14 +948,10 @@
             &[OriginId::Out { node: n0, index: 0 }],
         );
 
-<<<<<<< HEAD
-        assert_eq!(Some(n0), ncx.node_data(n1).ins[0].origin.unwrap().node_id());
-=======
         assert_eq!(
             Some(n0),
             ncx.node_data(n1).ins[0].origin.get().unwrap().node_id()
         );
->>>>>>> 7ac35daa
     }
 
     #[test]
@@ -1132,14 +964,11 @@
             .operand(n0.val_out(0))
             .finish();
 
-<<<<<<< HEAD
-        assert_eq!(Some(n0.id), n1.data().ins[0].origin.unwrap().node_id());
-=======
         assert_eq!(
             Some(n0.id),
             n1.data().ins[0].origin.get().unwrap().node_id()
         );
->>>>>>> 7ac35daa
+
         assert_eq!(n0.val_out(0), n1.val_in(0).origin());
     }
 
